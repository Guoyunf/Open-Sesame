--- conflicted
+++ resolved
@@ -13,12 +13,7 @@
 from arm_kinova import Arm
 
 DATA_DIR = 'data_record'
-<<<<<<< HEAD
 HZ       = 30           # 录制时 10 Hz
-=======
-POS_RE   = re.compile(r'pos_(.+?)\.npy$')
-HZ       = 10           # 回放频率 (与数据采集一致)
->>>>>>> ebeb3ac8
 DT       = 1 / HZ
 
 def pick_batch() -> str:
@@ -33,20 +28,9 @@
     return dirs[idx]
 
 def main(tag: str, dry_run: bool):
-<<<<<<< HEAD
     path = os.path.join(DATA_DIR, tag, 'pos.npy')
     traj = np.load(path)[:, :6]        # X Y Z R P Y
     print(f"Loaded {traj.shape[0]} waypoints from {path}")
-=======
-    path = os.path.join(DATA_DIR, f'pos_{tag}.npy')
-    data = np.load(path)
-    pose = data[:, :6]                 # X Y Z R P Y
-    grip = data[:, 6] if data.shape[1] > 6 else None
-    if grip is None:
-        print(f"Loaded {pose.shape[0]} waypoints from {path} (no gripper data)")
-    else:
-        print(f"Loaded {pose.shape[0]} waypoints from {path} with gripper track")
->>>>>>> ebeb3ac8
 
     if dry_run:
         print("Dry-run only → no motion commands will be sent.")
